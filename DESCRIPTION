--- conflicted
+++ resolved
@@ -1,13 +1,8 @@
 Package: RcppML
 Type: Package
 Title: Rcpp Machine Learning Library
-<<<<<<< HEAD
 Version: 0.3.7
-Date: 2021-09-21
-=======
-Version: 0.3.6
 Date: 2021-08-25
->>>>>>> fe49fe08
 Authors@R: person("Zachary", "DeBruine", 
     email = "zacharydebruine@gmail.com", 
     role = c("aut", "cre"), 
@@ -31,4 +26,4 @@
     testthat (>= 3.0.0) 
 Config/testthat/edition: 3
 URL: https://github.com/zdebruine/RcppML
-BugReports: https://github.com/zdebruine/RcppML/issues
+BugReports: https://github.com/zdebruine/RcppML/issues