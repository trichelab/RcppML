<<<<<<< HEAD
Package: RcppML
Type: Package
Title: Rcpp Machine Learning Library
Version: 0.3.8
Date: 2021-09-21
Authors@R: person("Zachary", "DeBruine", 
    email = "zacharydebruine@gmail.com", 
    role = c("aut", "cre"), 
    comment = c(ORCID = "0000-0003-2234-4827"))
Description: Fast machine learning algorithms including matrix factorization 
    and divisive clustering for large sparse and dense matrices.
License: GPL (>= 2)
Imports:
    Rcpp,
    Matrix,
    methods,
    stats
LinkingTo: 
    Rcpp, 
    RcppEigen
VignetteBuilder: knitr
RoxygenNote: 7.1.1
Suggests: 
    knitr, 
    rmarkdown, 
    testthat (>= 3.0.0) 
Config/testthat/edition: 3
URL: https://github.com/zdebruine/RcppML
BugReports: https://github.com/zdebruine/RcppML/issues
=======
Package: RcppML
Type: Package
Title: Rcpp Machine Learning Library
Version: 0.3.7
Date: 2021-08-25
Authors@R: person("Zachary", "DeBruine", 
    email = "zacharydebruine@gmail.com", 
    role = c("aut", "cre"), 
    comment = c(ORCID = "0000-0003-2234-4827"))
Description: Fast machine learning algorithms including matrix factorization 
    and divisive clustering for large sparse and dense matrices.
License: GPL (>= 2)
Imports:
    Rcpp,
    Matrix,
    methods,
    stats
LinkingTo: 
    Rcpp, 
    RcppEigen
VignetteBuilder: knitr
RoxygenNote: 7.1.1
Suggests: 
    knitr, 
    rmarkdown, 
    testthat (>= 3.0.0) 
Config/testthat/edition: 3
URL: https://github.com/zdebruine/RcppML
BugReports: https://github.com/zdebruine/RcppML/issues
>>>>>>> f46ccf31
<|MERGE_RESOLUTION|>--- conflicted
+++ resolved
@@ -1,4 +1,3 @@
-<<<<<<< HEAD
 Package: RcppML
 Type: Package
 Title: Rcpp Machine Learning Library
@@ -27,35 +26,4 @@
     testthat (>= 3.0.0) 
 Config/testthat/edition: 3
 URL: https://github.com/zdebruine/RcppML
-BugReports: https://github.com/zdebruine/RcppML/issues
-=======
-Package: RcppML
-Type: Package
-Title: Rcpp Machine Learning Library
-Version: 0.3.7
-Date: 2021-08-25
-Authors@R: person("Zachary", "DeBruine", 
-    email = "zacharydebruine@gmail.com", 
-    role = c("aut", "cre"), 
-    comment = c(ORCID = "0000-0003-2234-4827"))
-Description: Fast machine learning algorithms including matrix factorization 
-    and divisive clustering for large sparse and dense matrices.
-License: GPL (>= 2)
-Imports:
-    Rcpp,
-    Matrix,
-    methods,
-    stats
-LinkingTo: 
-    Rcpp, 
-    RcppEigen
-VignetteBuilder: knitr
-RoxygenNote: 7.1.1
-Suggests: 
-    knitr, 
-    rmarkdown, 
-    testthat (>= 3.0.0) 
-Config/testthat/edition: 3
-URL: https://github.com/zdebruine/RcppML
-BugReports: https://github.com/zdebruine/RcppML/issues
->>>>>>> f46ccf31
+BugReports: https://github.com/zdebruine/RcppML/issues